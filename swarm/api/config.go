// Copyright 2016 The go-ethereum Authors
// This file is part of the go-ethereum library.
//
// The go-ethereum library is free software: you can redistribute it and/or modify
// it under the terms of the GNU Lesser General Public License as published by
// the Free Software Foundation, either version 3 of the License, or
// (at your option) any later version.
//
// The go-ethereum library is distributed in the hope that it will be useful,
// but WITHOUT ANY WARRANTY; without even the implied warranty of
// MERCHANTABILITY or FITNESS FOR A PARTICULAR PURPOSE. See the
// GNU Lesser General Public License for more details.
//
// You should have received a copy of the GNU Lesser General Public License
// along with the go-ethereum library. If not, see <http://www.gnu.org/licenses/>.

package api

import (
	"crypto/ecdsa"
	"fmt"
	"os"
	"path/filepath"
	"time"

	"github.com/ethereum/go-ethereum/common"
	"github.com/ethereum/go-ethereum/common/hexutil"
	"github.com/ethereum/go-ethereum/contracts/ens"
	"github.com/ethereum/go-ethereum/crypto"
	"github.com/ethereum/go-ethereum/node"
	"github.com/ethereum/go-ethereum/p2p/enode"
	"github.com/ethereum/go-ethereum/swarm/network"
	"github.com/ethereum/go-ethereum/swarm/pss"
	"github.com/ethereum/go-ethereum/swarm/services/swap"
	"github.com/ethereum/go-ethereum/swarm/storage"
)

const (
	DefaultHTTPListenAddr = "127.0.0.1"
	DefaultHTTPPort       = "8500"
)

// separate bzz directories
// allow several bzz nodes running in parallel
type Config struct {
	// serialised/persisted fields
	*storage.FileStoreParams

	// LocalStore
	ChunkDbPath   string
	DbCapacity    uint64
	CacheCapacity uint
	BaseKey       []byte

	*network.HiveParams
	Swap                 *swap.LocalProfile
	Pss                  *pss.PssParams
	Contract             common.Address
	EnsRoot              common.Address
	EnsAPIs              []string
	Path                 string
	ListenAddr           string
	Port                 string
	PublicKey            string
	BzzKey               string
	Enode                *enode.Node `toml:"-"`
	NetworkID            uint64
	SwapEnabled          bool
	SyncEnabled          bool
	SyncingSkipCheck     bool
	DeliverySkipCheck    bool
	MaxStreamPeerServers int
	LightNodeEnabled     bool
	BootnodeMode         bool
	SyncUpdateDelay      time.Duration
	SwapAPI              string
	Cors                 string
	BzzAccount           string
	GlobalStoreAPI       string
	privateKey           *ecdsa.PrivateKey
}

//create a default config with all parameters to set to defaults
func NewConfig() (c *Config) {

	c = &Config{
		FileStoreParams:      storage.NewFileStoreParams(),
		HiveParams:           network.NewHiveParams(),
		Swap:                 swap.NewDefaultSwapParams(),
		Pss:                  pss.NewPssParams(),
		ListenAddr:           DefaultHTTPListenAddr,
		Port:                 DefaultHTTPPort,
		Path:                 node.DefaultDataDir(),
		EnsAPIs:              nil,
		EnsRoot:              ens.TestNetAddress,
		NetworkID:            network.DefaultNetworkID,
		SwapEnabled:          false,
		SyncEnabled:          true,
		SyncingSkipCheck:     false,
		MaxStreamPeerServers: 10000,
		DeliverySkipCheck:    true,
		SyncUpdateDelay:      15 * time.Second,
		SwapAPI:              "",
	}

	return
}

//some config params need to be initialized after the complete
//config building phase is completed (e.g. due to overriding flags)
func (c *Config) Init(prvKey *ecdsa.PrivateKey, nodeKey *ecdsa.PrivateKey) error {

	// create swarm dir and record key
	err := c.createAndSetPath(c.Path, prvKey)
	if err != nil {
		return fmt.Errorf("Error creating root swarm data directory: %v", err)
	}
	c.setKey(prvKey)

	// create the new enode record
	// signed with the ephemeral node key
	enodeParams := &network.EnodeParams{
		PrivateKey: prvKey,
		EnodeKey:   nodeKey,
		Lightnode:  c.LightNodeEnabled,
		Bootnode:   c.BootnodeMode,
	}
	c.Enode, err = network.NewEnode(enodeParams)
	if err != nil {
		return fmt.Errorf("Error creating enode: %v", err)
	}

	// initialize components that depend on the swarm instance's private key
	if c.SwapEnabled {
		c.Swap.Init(c.Contract, prvKey)
	}

<<<<<<< HEAD
	c.privateKey = prvKey
	c.ChunkDbPath = filepath.Join(c.Path, "chunks")
	c.BaseKey = common.FromHex(keyhex)
=======
	c.LocalStoreParams.Init(c.Path)
	c.LocalStoreParams.BaseKey = common.FromHex(c.BzzKey)
>>>>>>> acbb8a14

	c.Pss = c.Pss.WithPrivateKey(c.privateKey)
	return nil
}

func (c *Config) ShiftPrivateKey() (privKey *ecdsa.PrivateKey) {
	if c.privateKey != nil {
		privKey = c.privateKey
		c.privateKey = nil
	}
	return privKey
}

func (c *Config) setKey(prvKey *ecdsa.PrivateKey) {
	bzzkeybytes := network.PrivateKeyToBzzKey(prvKey)
	pubkey := crypto.FromECDSAPub(&prvKey.PublicKey)
	pubkeyhex := hexutil.Encode(pubkey)
	keyhex := hexutil.Encode(bzzkeybytes)

	c.privateKey = prvKey
	c.PublicKey = pubkeyhex
	c.BzzKey = keyhex
}

func (c *Config) createAndSetPath(datadirPath string, prvKey *ecdsa.PrivateKey) error {
	address := crypto.PubkeyToAddress(prvKey.PublicKey)
	bzzdirPath := filepath.Join(datadirPath, "bzz-"+common.Bytes2Hex(address.Bytes()))
	err := os.MkdirAll(bzzdirPath, os.ModePerm)
	if err != nil {
		return err
	}
	c.Path = bzzdirPath
	return nil
}<|MERGE_RESOLUTION|>--- conflicted
+++ resolved
@@ -135,14 +135,9 @@
 		c.Swap.Init(c.Contract, prvKey)
 	}
 
-<<<<<<< HEAD
 	c.privateKey = prvKey
 	c.ChunkDbPath = filepath.Join(c.Path, "chunks")
-	c.BaseKey = common.FromHex(keyhex)
-=======
-	c.LocalStoreParams.Init(c.Path)
-	c.LocalStoreParams.BaseKey = common.FromHex(c.BzzKey)
->>>>>>> acbb8a14
+	c.BaseKey = common.FromHex(c.BzzKey)
 
 	c.Pss = c.Pss.WithPrivateKey(c.privateKey)
 	return nil
