--- conflicted
+++ resolved
@@ -181,13 +181,9 @@
 		}
 		if req.SkipCheck {
 			syncing := false
-<<<<<<< HEAD
+			osp.LogFields(olog.Bool("skipCheck", true))
+
 			err = sp.Deliver(ctx, ch, s.priority, syncing)
-=======
-			osp.LogFields(olog.Bool("skipCheck", true))
-
-			err = sp.Deliver(ctx, chunk, s.priority, syncing)
->>>>>>> 1a29bf0e
 			if err != nil {
 				log.Warn("ERROR in handleRetrieveRequestMsg", "err", err)
 			}
